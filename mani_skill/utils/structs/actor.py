--- conflicted
+++ resolved
@@ -280,26 +280,14 @@
             actor_meshes = []
             for comp in actor.components:
                 if isinstance(comp, physx.PhysxRigidBaseComponent):
-<<<<<<< HEAD
-                    actor_meshes.append(merge_meshes(get_component_meshes(comp)))
-                    if actor_meshes[-1] is None:
-                        actor_meshes.pop()
-            mesh = merge_meshes(actor_meshes)
-            meshes.append(mesh)
-            if meshes[-1] is None:
-                meshes.pop()
-=======
                     merged = merge_meshes(get_component_meshes(comp))
                     if merged is not None:
                         actor_meshes.append(merged)
             mesh = merge_meshes(actor_meshes)
             if mesh is not None:
                 meshes.append(mesh)
->>>>>>> b2769e98
             if first_only:
                 break
-        if len(meshes) == 0:
-            return []
         if to_world_frame:
             mat = self.pose
             for i, mesh in enumerate(meshes):
