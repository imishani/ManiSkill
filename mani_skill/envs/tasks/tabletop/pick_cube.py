--- conflicted
+++ resolved
@@ -161,11 +161,6 @@
     ):
         return self.compute_dense_reward(obs=obs, action=action, info=info) / 5
 
-<<<<<<< HEAD
-@register_env("PickBlock-v1", max_episode_steps=50)
-class PickBlockEnv(PickCubeEnv):
-
-=======
 @register_env("PickBlock-v1", max_episode_steps=50, asset_download_ids=["ycb"])
 class PickBlockEnv(PickCubeEnv):
 
@@ -201,7 +196,6 @@
             "render_camera", pose=pose, width=2560, height=2560, fov=1, near=0.01, far=100
         )
 
->>>>>>> e9a7078f
     def _load_agent(self, options: dict,
                     init_pose: sapien.Pose = sapien.Pose(p=[-1.2, 0, 0])):
         super()._load_agent(options, init_pose)
@@ -210,22 +204,6 @@
         self.table_scene = TableSceneBuilder(
             self, robot_init_qpos_noise=self.robot_init_qpos_noise
         )
-<<<<<<< HEAD
-        self.table_scene.build(scale=1.3)
-        self.cube = actors.build_box(
-            self.scene,
-            half_sizes=(self.cube_half_size*4, self.cube_half_size*4, self.cube_half_size/1.5),
-            color=[1, 0, 0, 1],
-            name="cube",
-            initial_pose=sapien.Pose(p=[0, 0, self.cube_half_size/1.5]),
-        )
-        self.cube.set_mass(self.cube.get_mass() * 0.1)
-
-        self.goal_site = actors.build_sphere(
-            self.scene,
-            radius=self.goal_thresh,
-            color=[0, 1, 0, 0.2],
-=======
         self.table_scene.build(scale=1.2)
         # self.cube = actors.build_box(
         #     self.scene,
@@ -273,18 +251,11 @@
             self.scene,
             radius=self.goal_thresh,
             color=[0, 1, 0, 0.0],
->>>>>>> e9a7078f
             name="goal_site",
             body_type="kinematic",
             add_collision=False,
             initial_pose=sapien.Pose(),
         )
-<<<<<<< HEAD
-        self._hidden_objects.append(self.goal_site)
-
-    def _initialize_episode(self, env_idx: torch.Tensor, options: dict):
-        with torch.device(self.device):
-=======
         self.goal_site.set_pose(Pose.create_from_pq(p=torch.tensor([-1.2, -0.8, -self.table_scene.table_height + 0.5])))
         self._hidden_objects.append(self.goal_site)
 
@@ -365,7 +336,6 @@
 
     def _initialize_episode(self, env_idx: torch.Tensor, options: dict):
         with (torch.device(self.device)):
->>>>>>> e9a7078f
             b = len(env_idx)
             self.table_scene.initialize(env_idx)
             xyz = torch.zeros((b, 3))
@@ -374,11 +344,7 @@
             y_table_center = self.table_scene.table.pose.p[:, 1]
             dim = self.table_scene.table_length, self.table_scene.table_width
 
-<<<<<<< HEAD
-            noise = torch.rand(2) * 0.01 + 0.01
-=======
             noise = (torch.rand((b, 2)) * 0.01 + 0.01).to(self.device)
->>>>>>> e9a7078f
 
             # we have for options for the position of the object -- 4 edges of the table with some noise
             # regions_for_sampling = [
@@ -390,20 +356,6 @@
             # region = regions_for_sampling[torch.randint(4, (b,))]
             # region = regions_for_sampling[torch.randint(3, (b,))]
 
-<<<<<<< HEAD
-            region = [x_table_center - dim[0] / 2, 0]
-
-
-            idx = torch.where(torch.tensor(region) == 0)[0]
-            center = (x_table_center, y_table_center)
-            xyz[:, 1 - idx] = region[1 - idx] - torch.sign(region[1 - idx] - center[1 - idx]) * noise[1 - idx]
-
-            xyz[:, idx] = center[idx] + (torch.rand((b,)) - 0.5) * dim[idx]
-
-            xyz[:, 2] = self.cube_half_size / 1.5
-
-            qs = randomization.random_quaternions(b, lock_x=True, lock_y=True)
-=======
             region = [(x_table_center - dim[0] / 2).unsqueeze(-1),
                       torch.zeros((b, 1), device=self.device)]
             region = torch.cat(region, dim=-1)
@@ -425,18 +377,12 @@
             # qs = euler2quat(0., np.pi/2., 0)
             # qs = torch.tensor(qs).repeat(b, 1).to(self.device)
             # rotate the object 90 deg around x
->>>>>>> e9a7078f
             self.cube.set_pose(Pose.create_from_pq(xyz, qs))
 
             # goal_xyz = torch.zeros((b, 3))
             # goal_xyz[:, :2] = torch.rand((b, 2)) * 0.2 - 0.1
             # goal_xyz[:, 2] = torch.rand((b)) * 0.3 + xyz[:, 2]
             # self.goal_site.set_pose(Pose.create_from_pq(goal_xyz))
-<<<<<<< HEAD
-            goal_xyz = xyz.clone()
-            goal_xyz[:, 0] -= 0.15
-            self.goal_site.set_pose(Pose.create_from_pq(goal_xyz))
-=======
 
             ####### used for data collection #######
             # goal_xyz = xyz.clone()
@@ -474,4 +420,3 @@
             "is_grasped": is_grasped,
         }
 
->>>>>>> e9a7078f
