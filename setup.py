--- conflicted
+++ resolved
@@ -44,11 +44,7 @@
         "mplib;platform_system=='Linux'",
         "fast_kinematics==0.2.2;platform_system=='Linux'",
         "IPython",
-<<<<<<< HEAD
-        # "pytorch_kinematics==0.7.4",
-=======
         "pytorch_kinematics==0.7.5",
->>>>>>> b2769e98
         "pynvml",  # gpu monitoring
         "tyro>=0.8.5",  # nice, typed, command line arg parser
         "huggingface_hub",  # we use HF to version control some assets/datasets more easily
