--- conflicted
+++ resolved
@@ -48,10 +48,7 @@
 # Itamar added- ignore all videos etc
 */img
 *.mp4
-<<<<<<< HEAD
-=======
 *.gif
->>>>>>> e9a7078f
 *.pt
 
 *.h5